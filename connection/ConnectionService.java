package com.nicholastmosher.easycom.core.connection;

import android.app.Service;
import android.bluetooth.BluetoothAdapter;
import android.bluetooth.BluetoothDevice;
import android.bluetooth.BluetoothSocket;
import android.content.BroadcastReceiver;
import android.content.Context;
import android.content.Intent;
import android.content.IntentFilter;
import android.hardware.usb.UsbDevice;
import android.hardware.usb.UsbDeviceConnection;
import android.hardware.usb.UsbInterface;
import android.hardware.usb.UsbManager;
import android.os.AsyncTask;
import android.os.Handler;
import android.os.HandlerThread;
import android.os.IBinder;
import android.util.Log;

import com.nicholastmosher.easycom.MainActivity;
<<<<<<< HEAD
import com.nicholastmosher.easycom.core.connection.intents.ConnectionIntent;
import com.nicholastmosher.easycom.core.connection.intents.DataReceiveIntent;
=======
>>>>>>> 3b32a223

import java.io.BufferedReader;
import java.io.IOException;
import java.io.InputStream;
import java.io.InputStreamReader;
import java.net.Socket;
import java.util.HashMap;
import java.util.Map;

/**
 * Created by Nick Mosher on 4/23/15.
 * The ConnectionService handles all heavy networking operations with Connections
 * such as connecting, disconnecting, sending, and receiving data.  The
 * ConnectionService multiplexes tasks with all types of Connections, as well as
 * multiple instances of the same type of Connection (e.g. a TcpIpConnection and
 * a BluetoothConnection, or multiple BluetoothConnections, or any combination).
 * <p/>
 * All data flowing into and out of the ConnectionService is passed through custom
 * intents, with data Extras assigned via keys located in ConnectionIntent.  Most
 * typical operations such as Connecting, Disconnecting, Sending, and Receiving
 * have custom intents representing them (ConnectIntent, DisconnectIntent,
 * SendIntent, and ReceiveIntent, respectively).
 * @author Nick Mosher, nicholastmosher@gmail.com, https://github.com/nicholastmosher
 */
public class ConnectionService extends Service {

    /**
     * Allows for one task per connection to be active.  For example, a DisconnectTask
     * issued while a ConnectTask is executing on a connection will need to first
     * interrupt the ConnectTask before it can be active.  If the active Task finishes,
     * it removes itself from this Map.
     */
    private final Map<Connection, AsyncTask<Connection, Void, Boolean>> mTasks = new HashMap<>();

    private static final String TAG = "ConnectionService";

    private static boolean launched = false;

    /**
     * Instantiated on the first onCreate of this service. Entities
     * can then reference the created instance by calling getInstance();
     */
    private static ConnectionService SINGLETON;

    private UsbManager mUsbManager;

    /**
     * Launches the ConnectionService if it is not already active.
     * @param context The context to launch the Service from.
     */
    public static void launch(Context context) {
        if(!launched) {
            if(context == null) {
                Log.w(TAG, "Context is null.");
                return;
            }
            context.startService(new Intent(context, ConnectionService.class));
        }
    }

    /**
     * @return The active instance of this service.
     */
    public static ConnectionService getInstance() {
        return SINGLETON;
    }

    public IBinder onBind(Intent intent) {
        return null;
    }

    public void onCreate() {
        SINGLETON = this;
        launched = true;
        mUsbManager = (UsbManager) getSystemService(Context.USB_SERVICE);
    }

    public int onStartCommand(Intent intent, int flags, int startId) {

        /*
         * This receiver listens for an Android system broadcast
         * notifying about a newly attached USB device.  When a valid device
         * is attached, create a new UsbConnection and pass it wherever it's
         * needed.
         */
        registerReceiver(new BroadcastReceiver() {
            @Override
            public void onReceive(Context context, Intent intent) {
                UsbDevice usbDevice = intent.getParcelableExtra(UsbManager.EXTRA_DEVICE);
                System.out.println("USB Device Attached!");
                System.out.println("USB Name: " + usbDevice.getDeviceName());
                System.out.println("USB Class: " + usbDevice.getDeviceClass());
                System.out.println("USB ID: " + usbDevice.getDeviceId());
                System.out.println("USB Protocol: " + usbDevice.getDeviceProtocol());
                System.out.println("USB Subclass: " + usbDevice.getDeviceSubclass());
            }
        }, new IntentFilter(UsbManager.ACTION_USB_DEVICE_ATTACHED));

        /*
         * This receiver listens for an Android system broadcast
         * notifying that a USB device has been detached.  When this happens,
         * we need to close any open connections we may have had with that
         * device.
         */
        registerReceiver(new BroadcastReceiver() {
            @Override
            public void onReceive(Context context, Intent intent) {
                //Detach here
            }
        }, new IntentFilter(UsbManager.ACTION_USB_DEVICE_DETACHED));

        return Service.START_STICKY;
    }

    public void onDestroy() {
        launched = false;
    }

    /**
     * Queues the given connection to be connected.
     * @param connection The connection to connect.
     */
    public void connect(Connection connection) {

        if(connection == null) {
            Log.w(TAG, "Connection is null.");
            return;
        }

        switch(connection.getConnectionType()) {
            case Connection.TYPE_BLUETOOTH:
                setTask(connection, new ConnectBluetoothTask());
                break;
            case Connection.TYPE_TCPIP:
                setTask(connection, new ConnectTcpIpTask());
                break;
            case Connection.TYPE_USB:
                Log.i(TAG, "Usb not implemented yet.");
                break;
            default:
                Log.w(TAG, "Connection " + connection.toString() + " is not a valid type.");
        }
    }

    /**
     * Queues the given connection to be disconnected.
     * @param connection The connection to be disconnected.
     */
    public void disconnect(Connection connection) {

        if(connection == null) {
            Log.w(TAG, "Connection is null.");
            return;
        }

        switch(connection.getConnectionType()) {
            case Connection.TYPE_BLUETOOTH:
                setTask(connection, new DisconnectBluetoothTask());
                break;
            case Connection.TYPE_TCPIP:
                setTask(connection, new DisconnectTcpIpTask());
                break;
            case Connection.TYPE_USB:
                Log.i(TAG, "Usb not implemented yet.");
                break;
            default:
                Log.w(TAG, "Connection " + connection.toString() + " is not a valid type.");
        }
    }

    /**
     * Queues data to be sent over the given connection. The queues are
     * asynchronous but guaranteed to be ordered.
     * @param connection The connection to send data over.
     * @param data The data to send.
     */
    public void send(Connection connection, byte[] data) {

        if(connection == null) {
            Log.w(TAG, "Connection is null.");
            return;
        }

        switch(connection.getConnectionType()) {
            case Connection.TYPE_BLUETOOTH:
                TransferManager.getManager(connection).postSendTask(new SendTask(connection, data));
                break;
            case Connection.TYPE_TCPIP:
                TransferManager.getManager(connection).postSendTask(new SendTask(connection, data));
                break;
            case Connection.TYPE_USB:

                break;
            default:
                Log.w(TAG, "Connection " + connection.toString() + " is not a valid type.");
        }
    }

    /**
     * Sets and executes a new active task for the given connection, interrupting any existing
     * ones in the process.
     * @param connection The connection to set this task for.
     * @param task       The task to assign to the connection.
     */
    private void setTask(Connection connection, AsyncTask<Connection, Void, Boolean> task) {

        //Null safety check connection and task.
        if(connection == null) {
            Log.w(TAG, "Connection is null.");
            return;
        }
        if(task == null) {
            Log.w(TAG, "Task is null.");
            return;
        }

        synchronized(mTasks) {
            //If the connection already has a task running, cancel it and remove it.
            if (mTasks.containsKey(connection)) {
                AsyncTask<Connection, Void, Boolean> asyncTask = mTasks.get(connection);
                //Null safety check the existing task.
                if (asyncTask != null) {
                    asyncTask.cancel(true);
                }

                //Remove the connection/task entry from the map.
                mTasks.remove(connection);
            }

            //Add and launch the new task for the connection.
            mTasks.put(connection, task);
            task.execute(connection);
        }
    }

    /**
     * Opens an asynchronous task that does not run on the UI thread
     * to handle opening BluetoothConnections.
     * Usage: new ConnectBluetoothTask(myBluetoothConnection).execute();
     */
    private class ConnectBluetoothTask extends AsyncTask<Connection, Void, Boolean> {

        private BluetoothConnection mConnection;
        private BluetoothAdapter mBluetoothAdapter;
        private BluetoothSocket mBluetoothSocket;
        private int retryCount;

        private ConnectBluetoothTask(int retry) {
            retryCount = retry;
        }

        public ConnectBluetoothTask() {
            this(0);
        }

        /**
         * This method runs on a separate, non-UI thread.  Heavy lifting goes here.
         * @return True if connecting succeeded, false if it failed.
         */
        protected Boolean doInBackground(Connection... params) {

            //Perform connection null and type safety checks.
            Connection temp = params[0];
            if(temp == null) {
                new NullPointerException("Connection is null!").printStackTrace();
                return false;
            }
            if(!(temp instanceof BluetoothConnection)) {
                new IllegalArgumentException("Connection is not a BluetoothConnection!").printStackTrace();
                return false;
            }
            mConnection = (BluetoothConnection) temp;

            mBluetoothAdapter = BluetoothAdapter.getDefaultAdapter();

            //Check if BT is enabled
            if(!mBluetoothAdapter.isEnabled()) {
                new IllegalStateException("Cannot connect, Bluetooth is disabled!").printStackTrace();
            }
            System.out.println("BluetoothAdapter Enabled...");

            //Define a BluetoothDevice with the address from our Connection.
            String address = mConnection.getAddress();
            BluetoothDevice device;
            if(address != null && BluetoothAdapter.checkBluetoothAddress(address)) {
                device = mBluetoothAdapter.getRemoteDevice(address);
                System.out.println("Bluetooth Device parsed from BluetoothAdapter...");
            } else {
                new IllegalStateException("Error connecting to bluetooth! Problem with address.").printStackTrace();
                return false;
            }

            //Try to retrieve a BluetoothSocket from the BluetoothDevice.
            try {
                mBluetoothSocket = device.createRfcommSocketToServiceRecord(BluetoothConnection.BLUETOOTH_SERIAL_UUID);
                System.out.println("BluetoothSocket retrieved from Bluetooth Device...");
            } catch(IOException e) {
                e.printStackTrace();
                return false;
            }

            //Shouldn't need to be discovering at this point.
            mBluetoothAdapter.cancelDiscovery();

            //Attempt to connect to the bluetooth device and receive a BluetoothSocket
            try {
                mBluetoothSocket.connect();
                mConnection.setBluetoothSocket(mBluetoothSocket);
                System.out.println("BluetoothSocket connected, success!");
            } catch(IOException e) {
                e.printStackTrace();
                try {
                    mBluetoothSocket.close();
                } catch(IOException e2) {
                    e2.printStackTrace();
                }
                return false;
            }

            //If we've made it this far, must have been a success.
            return true;
        }

        /**
         * Result method that runs on the UI thread.  Background thread reports
         * to this thread when it's finished.
         * @param success Whether the background thread succeeded or failed.
         */
        @Override
        protected void onPostExecute(Boolean success) {
            super.onPostExecute(success);
            if(success) {
                System.out.println("Connected success");

                //Create a TransferManager to handle actual data to/from the connection.
                new TransferManager(mConnection);

                //Notify connection that it's connected.
                mConnection.notifyConnect();
            } else {
                System.out.println("Connected failed");
                if(mBluetoothSocket.isConnected()) {
                    System.out.println("WARNING: ConnectBluetoothTask reported error, but is connected.");
                    mConnection.notifyConnect();
                } else {
                    if(retryCount < 3) {
                        retryCount++;
                        System.out.println("Error connecting! Retrying... (retry " + retryCount + ").");
                        mBluetoothAdapter = BluetoothAdapter.getDefaultAdapter();
                        mBluetoothSocket = null;
                        setTask(mConnection, new ConnectBluetoothTask(retryCount));
                    } else {
                        retryCount = 0;
                        System.out.println("Error connecting, Aborting!");
                        mConnection.notifyConnect();
                    }
                }
            }
        }
    }

    /**
     * Uses an asynchronous task not on the UI thread to close BluetoothConnections.
     * Usage: new DisconnectBluetoothTask(myBluetoothConnection).execute();
     */
    private class DisconnectBluetoothTask extends AsyncTask<Connection, Void, Boolean> {

        private BluetoothConnection mConnection;

        @Override
        protected Boolean doInBackground(Connection... params) {

            //Perform connection null and type safety checks.
            Connection temp = params[0];
            if(temp == null) {
                new NullPointerException("Connection is null!").printStackTrace();
                return false;
            }
            if(!(temp instanceof BluetoothConnection)) {
                new IllegalArgumentException("Connection is not a BluetoothConnection!").printStackTrace();
                return false;
            }
            mConnection = (BluetoothConnection) temp;

            if(mConnection.getStatus().equals(Connection.Status.Connected)) {
                try {
                    mConnection.getBluetoothSocket().close();
                    return true;
                } catch(IOException e) {
                    e.printStackTrace();
                    new IllegalStateException("Error closing BT socket at disconnect!").printStackTrace();
                }
            }
            return false;
        }

        @Override
        protected void onPostExecute(Boolean success) {
            super.onPostExecute(success);
            if(!mConnection.getStatus().equals(Connection.Status.Connected)) {

                //Find the TransferManager for this connection and close it.
                TransferManager manager = TransferManager.getManager(mConnection);
                if(manager != null) {
                    manager.close();
                }

                //Notify connection of disconnect.
                mConnection.notifyDisconnect();
            }
        }
    }

    /**
     * Uses an asynchronous task not on the UI thread to open a TCPIP connection.
     * Usage: new ConnectTcpIpTask(myTcpIpConnection).execute();
     * FIXME Redo the retry system. Shit's scary
     */
    private class ConnectTcpIpTask extends AsyncTask<Connection, Void, Boolean> {

        private TcpIpConnection mConnection;
        private Socket mSocket;
        private int retryCount;

        private ConnectTcpIpTask(int retry) {
            retryCount = retry;
        }

        public ConnectTcpIpTask() {
            this(0);
        }

        @Override
        protected Boolean doInBackground(Connection... params) {

            //Perform connection null and type safety checks.
            Connection temp = params[0];
            if(temp == null) {
                new NullPointerException("Connection is null!").printStackTrace();
                return false;
            }
            if(!(temp instanceof TcpIpConnection)) {
                new NullPointerException("Connection is not a TCP/IP Connection!").printStackTrace();
                return false;
            }
            mConnection = (TcpIpConnection) temp;

            try {
                System.out.println("Connecting to " + mConnection.getServerIp() + ":" + mConnection.getServerPort());
                mSocket = new Socket(mConnection.getServerIp(), mConnection.getServerPort());
                mConnection.setSocket(mSocket);
            } catch(IOException ioe) {
                ioe.printStackTrace();
                return false;
            }
            return true;
        }

        @Override
        protected void onPostExecute(Boolean success) {
            super.onPostExecute(success);
            if(success) {
                System.out.println("Connected success");

                //Create a TransferManager to handle actual data to/from the connection.
                new TransferManager(mConnection);

                //Notify connection that it's connected.
                mConnection.notifyConnect();
            } else if(mSocket != null) {
                System.out.println("Connected failed");
                if(mSocket.isConnected()) {
                    System.out.println("WARNING: ConnectBluetoothTask reported error, but is connected.");
                    mConnection.notifyConnect();
                } else {
                    if(retryCount < 3) {
                        retryCount++;
                        System.out.println("Error connecting! Retrying... (retry " + retryCount + ").");
                        mSocket = null;
                        setTask(mConnection, new ConnectTcpIpTask());
                    } else {
                        retryCount = 0;
                        System.out.println("Error connecting, Aborting!");
                        mConnection.notifyConnect();
                    }
                }
            } else {
                System.err.println("Error, TcpIp socket is null");
                mConnection.notifyConnect();
            }
        }
    }

    /**
     * Uses an asynchronous task not on the UI thread to close a TcpIpConnection.
     * Usage: new DisconnectTcpIpTask(myTcpIpConnection).execute();
     */
    private class DisconnectTcpIpTask extends AsyncTask<Connection, Void, Boolean> {

        private TcpIpConnection mConnection;

        @Override
        protected Boolean doInBackground(Connection... params) {

            //Perform connection null and type safety checks.
            Connection temp = params[0];
            if(temp == null) {
                new NullPointerException("Connection is null!").printStackTrace();
                return false;
            }
            if(!(temp instanceof TcpIpConnection)) {
                new IllegalArgumentException("Connection is not a TCP/IP Connection").printStackTrace();
                return false;
            }
            mConnection = (TcpIpConnection) temp;

            if(mConnection.getStatus().equals(Connection.Status.Connected)) {
                try {
                    mConnection.getSocket().close();
                    return true;
                } catch(IOException ioe) {
                    ioe.printStackTrace();
                    throw new IllegalStateException("Error closing socket at disconnect!");
                }
            }
            return false;
        }

        @Override
        protected void onPostExecute(Boolean param) {
            super.onPostExecute(param);
            if(!mConnection.getStatus().equals(Connection.Status.Connected)) {

                //Find the TransferManager for this connection and close it.
                TransferManager manager = TransferManager.getManager(mConnection);
                if(manager != null) {
                    manager.close();
                }

                //Notify connection of disconnect.
                mConnection.notifyDisconnect();
            }
        }
    }

    /**
     * Uses an asynchronous task not on the UI thread to open a UsbHostConnection.
     * Usage: new ConnectUsbTask(myUsbHostConnection).execute();
     */
    private class ConnectUsbTask extends AsyncTask<Connection, Void, Boolean> {

        private UsbHostConnection mConnection;

        @Override
        protected Boolean doInBackground(Connection... params) {

            //Perform connection null and type safety checks.
            Connection temp = params[0];
            if(temp == null) {
                new NullPointerException("Connection is null!").printStackTrace();
                return false;
            }
            if(!(temp instanceof UsbHostConnection)) {
                new IllegalArgumentException("Connection is not a UsbHostConnection!").printStackTrace();
                return false;
            }
            mConnection = (UsbHostConnection) temp;

            UsbDevice usbDevice = mConnection.getUsbDevice();
            UsbInterface usbInterface = usbDevice.getInterface(0);
            UsbDeviceConnection usbDeviceConnection = mUsbManager.openDevice(usbDevice);

            //Force-claim the interface for this usb connection.  Will release at disconnect.
            usbDeviceConnection.claimInterface(usbInterface, true);

            return true;
        }

        @Override
        protected void onPostExecute(Boolean success) {
            super.onPostExecute(success);
        }
    }

    /**
     * Uses an asynchronous task not on the UI thread to close a UsbHostConnection.
     * Usage: new DisconnectUsbTask(myUsbHostConnection).execute();
     */
    private class DisconnectUsbTask extends AsyncTask<Connection, Void, Boolean> {

        private UsbHostConnection mConnection;

        @Override
        protected Boolean doInBackground(Connection... params) {

            //Perform connection null and type safety checks.
            Connection temp = params[0];
            if(temp == null) {
                new NullPointerException("Connection is null!").printStackTrace();
                return false;
            }
            if(!(temp instanceof UsbHostConnection)) {
                new IllegalArgumentException("Connection is not a UsbHostConnection!").printStackTrace();
                return false;
            }
            mConnection = (UsbHostConnection) temp;

            UsbDevice usbDevice = mConnection.getUsbDevice();
            UsbInterface usbInterface = usbDevice.getInterface(0);
            UsbDeviceConnection usbDeviceConnection = mUsbManager.openDevice(usbDevice);

            //Releases our claim on this usb connection.
            usbDeviceConnection.releaseInterface(usbInterface);

            return true;
        }
    }

    /**
     * A new TransferManager is created every time a new Connection is connected.
     * The TransferManager is responsible for asynchronously watching the connection
     * for incoming data and sending data in a nonblocking, sequence-safe manner.
     */
    private static class TransferManager {

        public static final String HANDLER_NAME = "Send Thread";

        private static final Map<Connection, TransferManager> MANAGERS = new HashMap<>();

        private ReceiveThread mReceiver;
        private HandlerThread mSendThread;
        private Handler mSendHandler;

        /**
         * Creates a TransferManager with a new ReceiveThread based on the
         * given connection.
         * @param connection The connection to manage.
         */
        public TransferManager(Connection connection) {
            this(connection, null);
        }

        /**
         * Creates a TransferManager with an existing ReceiveThread based on
         * the given connection.
         * @param connection The connection to manage.
         * @param receiver   The existing receiver to use.
         */
        public TransferManager(Connection connection, ReceiveThread receiver) {
            if(connection == null) {
                throw new NullPointerException("Connection is null!");
            }

            //Register this TransferManager with this connection.
            MANAGERS.put(connection, this);

            //Initialize receiver safely.
            if(receiver == null) {
                mReceiver = new ReceiveThread(connection);
            } else {
                mReceiver = receiver;
            }
            openReceiver();

            //Initialize send thread.
            mSendThread = new HandlerThread(HANDLER_NAME);
            mSendThread.start();
            mSendHandler = new Handler(mSendThread.getLooper());
        }

        /**
         * Returns the TransferManager for the given connection.
         * @param connection The connection to retrieve the manager of.
         * @return The TransferManager.
         */
        public static TransferManager getManager(Connection connection) {
            return MANAGERS.get(connection);
        }

        /**
         * Launches the ReceiverThread associated with this Connection and starts
         * listening for incoming data.
         */
        public void openReceiver() {
            mReceiver.start();
        }

        /**
         * Posts a new SendTask to the handler queue to be asynchronously
         * but sequentially sent.
         * @param sendTask The SendTask to execute.
         */
        public void postSendTask(SendTask sendTask) {
            System.out.println("POSTING SEND TASK");
            if(sendTask == null) {
                new NullPointerException("SendTask is null!").printStackTrace();
                return;
            }
            mSendHandler.post(sendTask);
        }

        /**
         * Closes the TransferManager by interrupting the ReceiveThread and all
         * SendThreads.
         */
        public void close() {
            mReceiver.interrupt();
            mSendThread.interrupt();
        }
    }

    /**
     * Uses an asynchronous task not on the UI thread to send data over a Connection.
     * Usage: new SendTask(myConnection, myData).execute();
     */
    private class SendTask implements Runnable {

        private Connection mConnection;
        private byte[] mData;
        private boolean mError = false;

        public SendTask(Connection connection, byte[] data) {

            //If the connection or data is null, set a flag so we skip everything in run().
            if(connection == null) {
                new NullPointerException("Connection is null!").printStackTrace();
                mError = true;
            } else if(data == null) {
                new NullPointerException("Data is null!").printStackTrace();
                mError = true;
            }
            mConnection = connection;
            mData = data;
        }

        public void run() {
            //If there was an error indicated in the constructor, don't try anything.
            if(mError) {
                return;
            }

            if(mConnection.getStatus().equals(Connection.Status.Connected)) {
                try {
                    mConnection.getOutputStream().write(mData);
                } catch(IOException e) {
                    e.printStackTrace();
                }
            } else {
                System.out.println("Connection is not connected!");
            }
        }
    }

    /**
     * Opens a background thread that continuously monitors for input on a connection.
     */
    private static class ReceiveThread extends Thread {

        private Connection mConnection;
        private boolean isRunning;

        /**
         * Create a new ReceiveThread that watches the given connection.
         * @param connection The connection to receive data from.
         */
        public ReceiveThread(Connection connection) {
            if(connection == null) {
                throw new NullPointerException("Connection is null!");
            }
            mConnection = connection;
            isRunning = true;
        }

        @Override
        public void run() {
            super.run();
            System.out.println("RUNNING RECEIVE THREAD");
            String line = "";
            BufferedReader bufferedReader = null;
            while((mConnection.getStatus().equals(Connection.Status.Connected)) && isRunning) {
                try {
                    if(bufferedReader == null) {
                        InputStream inputStream = mConnection.getInputStream();
                        if(inputStream == null) {
                            throw new NullPointerException("Input Stream is null!");
                        }
                        bufferedReader = new BufferedReader(new InputStreamReader(inputStream));
                    }
                    //Fun fact, if the input stream disconnects, readLine() decides to return null :/
                    line = bufferedReader.readLine();

                } catch(IOException e) {
                    //Happens if the bufferedReader's stream is closed.
                    e.printStackTrace();
                }

                //Ensure that we're not just sending blank strings; can happen if connection ends.
                if(line != null && !line.equals("")) {
                    System.out.println(line);
<<<<<<< HEAD
                    //FIXME Instead of hardcoding MainActivity.class, add class "listeners"
                    new DataReceiveIntent(mContext, MainActivity.class, mConnection, line.getBytes()).sendLocal();
=======
                    //TODO fix broadcast.
                    //new DataReceiveIntent(SINGLETON, MainActivity.class, mConnection, line.getBytes()).sendLocal();
>>>>>>> 3b32a223
                }

                try {
                    Thread.sleep(50);
                } catch(InterruptedException e) {
                    System.out.println("RECEIVE THREAD INTERRUPTED");
                    e.printStackTrace();
                    isRunning = false;
                }
            }
        }
    }
}<|MERGE_RESOLUTION|>--- conflicted
+++ resolved
@@ -17,13 +17,6 @@
 import android.os.HandlerThread;
 import android.os.IBinder;
 import android.util.Log;
-
-import com.nicholastmosher.easycom.MainActivity;
-<<<<<<< HEAD
-import com.nicholastmosher.easycom.core.connection.intents.ConnectionIntent;
-import com.nicholastmosher.easycom.core.connection.intents.DataReceiveIntent;
-=======
->>>>>>> 3b32a223
 
 import java.io.BufferedReader;
 import java.io.IOException;
@@ -823,13 +816,8 @@
                 //Ensure that we're not just sending blank strings; can happen if connection ends.
                 if(line != null && !line.equals("")) {
                     System.out.println(line);
-<<<<<<< HEAD
                     //FIXME Instead of hardcoding MainActivity.class, add class "listeners"
-                    new DataReceiveIntent(mContext, MainActivity.class, mConnection, line.getBytes()).sendLocal();
-=======
-                    //TODO fix broadcast.
                     //new DataReceiveIntent(SINGLETON, MainActivity.class, mConnection, line.getBytes()).sendLocal();
->>>>>>> 3b32a223
                 }
 
                 try {
